--- conflicted
+++ resolved
@@ -1,11 +1,7 @@
 from __future__ import absolute_import, division, print_function
 
-<<<<<<< HEAD
-from os.path import join
-=======
 import sys
 
->>>>>>> 30132c21
 import mock
 import pytest
 from i19.command_line.screen import I19Screen
@@ -23,16 +19,6 @@
 
   assert 'i19.screen successfully completed' in logfile
   assert 'photon incidence rate is outside the linear response region' in logfile
-
-def test_i19screen_single_frame(regression_data, run_in_tmpdir):
-  data_dir = regression_data('X4_wide').strpath
-  image = join(data_dir, 'X4_wide_M1S4_2_0001.cbf')
-
-  I19Screen().run([image])
-
-  logfile = run_in_tmpdir.join('i19.screen.log').read()
-
-  assert 'i19.screen successfully completed' in logfile
 
 @mock.patch('i19.command_line.screen.procrunner')
 def test_i19screen_calls(procrunner, run_in_tmpdir):
