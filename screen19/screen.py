--- conflicted
+++ resolved
@@ -54,10 +54,6 @@
 import time
 import timeit
 from glob import glob
-<<<<<<< HEAD
-=======
-from typing import Dict, List, Optional, Sequence, Tuple  # noqa: F401
->>>>>>> 11197aa4
 
 # Flake8 does not detect typing yet (https://gitlab.com/pycqa/flake8/issues/342)
 from typing import Dict, List, Optional, Sequence, Tuple  # noqa: F401
@@ -1020,11 +1016,7 @@
                     self.expts, self.refls, self.params.dials_refine
                 )
             except Sorry as e:
-<<<<<<< HEAD
                 warn("dials.refine failed: %d\nGiving up.\n", e)
-=======
-                warn("dials.refine failed: %d\n" "Giving up.\n", e)
->>>>>>> 11197aa4
                 sys.exit(1)
 
         info("Successfully refined (%.1f sec)", timeit.default_timer() - dials_start)
@@ -1105,14 +1097,13 @@
     # This is a hacky check but should work for as long as DIALS 2.0 is supported.
     if version.dials_version() < "DIALS 2.1":
 
-<<<<<<< HEAD
         def _refine_bravais(self, experiments, reflections):
             # type: (ExperimentList, flex.reflection_table) -> None
             """
             Run `dials.refine_bravais_settings` on an experiments and reflections.
 
             Args:
-                experiments:  An experiment list.
+                experiments:  An experiment list..
                 reflections:  The corresponding reflection table.
             """
             info("\nRefining Bravais settings...")
@@ -1120,8 +1111,16 @@
             result = procrunner.run(command, print_stdout=False, debug=procrunner_debug)
             debug("result = %s", screen19.prettyprint_dictionary(result))
             if result["exitcode"] == 0:
-                m = re.search("---+\n[^\n]*\n---+\n(.*\n)*---+", result["stdout"])
-                info(m.group(0))
+                m = re.search(
+                    r"[-+]{3,}\n[^\n]*\n[-+|]{3,}\n(.*\n)*[-+]{3,}", result["stdout"]
+                )
+                if m:
+                    info(m.group(0))
+                else:
+                    info(
+                        "Could not interpret dials.refine_bravais_settings output, "
+                        "please check dials.refine_bravais_settings.log"
+                    )
                 info("Successfully completed (%.1f sec)", result["runtime"])
             else:
                 warn("Failed with exit code %d", result["exitcode"])
@@ -1164,31 +1163,6 @@
                 "Successfully completed (%.1f sec)",
                 timeit.default_timer() - dials_start,
             )
-=======
-        Args:
-            experiments:  An experiment list..
-            reflections:  The corresponding reflection table.
-        """
-        info("\nRefining bravais settings...")
-        command = ["dials.refine_bravais_settings", experiments, reflections]
-        result = procrunner.run(command, print_stdout=False, debug=procrunner_debug)
-        debug("result = %s", screen19.prettyprint_dictionary(result))
-        if result["exitcode"] == 0:
-            m = re.search(
-                r"[-+]{3,}\n[^\n]*\n[-+|]{3,}\n(.*\n)*[-+]{3,}", result["stdout"]
-            )
-            if m:
-                info(m.group(0))
-            else:
-                info(
-                    "Could not interpret dials.refine_bravais_settings output, "
-                    "please check dials.refine_bravais_settings.log"
-                )
-            info("Successfully completed (%.1f sec)", result["runtime"])
-        else:
-            warn("Failed with exit code %d", result["exitcode"])
-            sys.exit(1)
->>>>>>> 11197aa4
 
     def _report(self, experiments, reflections):
         # type: (ExperimentList, flex.reflection_table) -> None
