--- conflicted
+++ resolved
@@ -118,11 +118,7 @@
 
 
 def scaled_debye_waller(x: float, b: float, a: float) -> float:
-<<<<<<< HEAD
-    u"""
-=======
-    """
->>>>>>> bf6dab52
+    """
     Calculate a scaled isotropic Debye-Waller factor.
 
     By assuming a single isotropic disorder parameter, :param:`b`, this factor
@@ -146,11 +142,7 @@
     sigma: FloatSequence,
     wilson_fit_max_d: float,
 ) -> Fit:
-<<<<<<< HEAD
-    u"""
-=======
-    """
->>>>>>> bf6dab52
+    """
     Fit a simple Debye-Waller factor, assume isotropic disorder parameter.
 
     Reflections with d ≥ :param:`wilson_fit_max_d` are ignored.
@@ -186,11 +178,7 @@
 def wilson_plot_ascii(
     miller_array: miller.array, d_ticks: Optional[Sequence] = None
 ) -> None:
-<<<<<<< HEAD
-    u"""
-=======
-    """
->>>>>>> bf6dab52
+    """
     Print an ASCII-art Wilson plot of reflection intensities.
 
     Equivalent reflections will be merged according to the crystal symmetry.
@@ -233,11 +221,7 @@
     ticks: Optional[FloatSequence] = None,
     output: str = "wilson_plot",
 ) -> None:
-<<<<<<< HEAD
-    u"""
-=======
-    """
->>>>>>> bf6dab52
+    """
     Generate the Wilson plot as a PNG image.
 
     :param:`max_d` allows greying out of the reflections not included in the
@@ -288,17 +272,9 @@
 
 
 def suggest_minimum_exposure(
-<<<<<<< HEAD
-    expts: ExperimentList[Experiment],
-    refls: flex.reflection_table,
-    params: scope_extract,
-) -> None:
-    u"""
-=======
     expts: ExperimentList, refls: flex.reflection_table, params: scope_extract
 ) -> None:
     """
->>>>>>> bf6dab52
     Suggest an estimated minimum sufficient exposure to achieve a certain resolution.
 
     The estimate is based on a fit of a Debye-Waller factor under the assumption that a
@@ -441,11 +417,7 @@
 
 def run(
     phil: scope = phil_scope,
-<<<<<<< HEAD
-    args: Optional[List[str, ...]] = None,
-=======
     args: Optional[List[str]] = None,
->>>>>>> bf6dab52
     set_up_logging: bool = False,
 ) -> None:
     """
