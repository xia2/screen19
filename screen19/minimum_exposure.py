# coding: utf-8
u"""
Perform straight-line Wilson plot fit.  Draw the Wilson plot.

Reflection d-spacings are determined from the crystal symmetry (from
indexing) and the Miller indices of the indexed reflections.  The
atomic displacement parameter is assumed isotropic.  Its value is
determined from a fit to the reflection data:
  log(<I>/Σ) = log(A) - B / (2 * d²),
where <I> is the experimental intensity and Σ is the model intensity
averaged within resolution shells. The scale factor, A, and isotropic
displacement parameter, B, are the fitted parameters.

An I/σ condition for 'good' diffraction statistics is set by the
instance variable min_i_over_sigma, and the user's desired
resolution is set by the instance variable desired_d.

The value of the fitted intensity function at the desired
resolution is compared with the threshold I.  The ratio of these
values is used to determine a recommended exposure (flux × exposure time)
for the full data collection.

The Wilson plot of I as a function of d is drawn as the file
'wilson_plot.png'.  The plot can optionally be saved in other formats.

Examples:

    screen19.minimum_exposure integrated.expt integrated.refl

    screen19.minimum_exposure indexed.expt indexed.refl

    screen19.minimum_exposure min_i_over_sigma=2 desired_d=0.84 wilson_fit_max_d=4 \
        integrated.expt integrated.refl

"""

from __future__ import absolute_import, division, print_function

import logging
<<<<<<< HEAD
from math import exp, log
import numpy as np
from scipy.stats import linregress
from tabulate import tabulate
=======
>>>>>>> 12ba2637
import time
from typing import Iterable, List, Optional, Sequence, Union

import numpy as np
from scipy.optimize import curve_fit
from tabulate import tabulate

import boost.python
<<<<<<< HEAD
import cctbx.eltbx.xray_scattering
=======
import iotbx.phil
from cctbx import crystal, miller
from libtbx.phil import scope, scope_extract

>>>>>>> 12ba2637
from dials.array_family import flex
from dials.util import log
from dials.util.options import OptionParser
from dials.util.version import dials_version
from dxtbx.model import Experiment, ExperimentList
<<<<<<< HEAD
import iotbx.phil
from libtbx.phil import scope, scope_extract
from screen19 import d_ticks, dials_v1, plot_wilson, __version__

=======
from screen19 import __version__, d_ticks, plot_intensities, terminal_size
>>>>>>> 12ba2637

# Custom types
FloatSequence = Sequence[float]
Fit = Union[np.ndarray, Iterable, int, float]

# Suppress unhelpful matplotlib crash due to boost.python's overzealous allergy to FPEs
boost.python.floating_point_exceptions.division_by_zero_trapped = False

help_message = __doc__


phil_scope = iotbx.phil.parse(
    u"""
    verbosity = 0
        .type = int(value_min=0)
        .caption = 'Verbosity level of log output'
        .help = "Possible values:\n"
                "\t• 0: Info log output to stdout/logfile\n"
                "\t• 1: Info & debug log output to stdout/logfile"
    minimum_exposure
        .caption = 'Parameters for the calculation of the lower exposure bound'
        {
        desired_d = None
            .multiple = True
            .type = float
            .caption = u'Desired resolution limit, in Ångströms, of diffraction data'
            .help = 'This is the resolution target for the lower-bound exposure ' \
                    'recommendation.'
        min_i_over_sigma = 2
            .type = float
            .caption = u'Target I/σ value for lower-bound exposure recommendation'
            .help = 'The lower-bound exposure recommendation provides an estimate of ' \
                    u'the exposure (flux × exposure time) required to ensure that the' \
                    'majority of expected reflections at the desired resolution limit' \
                    u'have I/σ greater than or equal to this value.'
        wilson_fit_max_d = 3  # Å
            .type = float
            .caption = u'Maximum d-value (in Ångströms) for displacement parameter fit'
            .help = 'Reflections with lower resolution than this value will be ' \
                    'ignored for the purposes of the Wilson plot.'
        dstarsq_bin_size = 0.004
            .type = float
            .caption = u'Bin size for averaging intensity data.'
            .help = 'Bin size in 1/d² units used for averaging intensity data' \
                    'in calculation of Wilson plot.'
        }
    output
        .caption = 'Parameters to control the output'
        {
        log = 'screen19.minimum_exposure.log'
            .type = str
            .caption = 'Location for the info log'
        debug_log = 'screen19.minimum_exposure.debug.log'
            .type = str
            .caption = 'Location for the debug log'
        wilson_plot = 'wilson_plot'
            .type = str
            .caption = 'Filename for the Wilson plot image'
            .help = "By default, the extension '.png' is appended.  If you include " \
                    "a different extension, either '.pdf', '.ps', '.eps' or '.svg', " \
                    "a file of that format will be created instead."
        }
        """,
    process_includes=True,
)

logger_name = "dials.screen19.minimum_exposure"
logger = logging.getLogger(logger_name)
debug, info, warn = logger.debug, logger.info, logger.warning


def number_residues_estimate(symmetry):
    u"""
    Guess the number of residues in the asymmetric unit cell, assuming most frequent
    Matthews coefficient 2.34 Å^3/Da at 50% solvent content, 112.5 Da average residue weight and
    average residue composition from http://www.ccp4.ac.uk/html/matthews_coef.html.
    """
    sg = symmetry.space_group()
    uc = symmetry.unit_cell()

    n_ops = len(sg.all_ops())

    v_asu = uc.volume() / n_ops
    n_res = int(round(v_asu / (2.34 * 112.5)))
    asu_contents = {"C": 5 * n_res,
                    "N": 1.35 * n_res,
                    "O": 1.5 * n_res,
                    "H": 8 * n_res,
                    "S": 0.05 * n_res
                    }
    scattering_factors = {}
    for atom in asu_contents.keys():
        scattering_factors[atom] = cctbx.eltbx.xray_scattering.wk1995(atom).fetch()

    return asu_contents, scattering_factors


def model_f_sq(stol_sq, asu_contents, scattering_factors, symmetry):
    u"""
    Compute expected model intensity values in resolution shells
    """
    sum_fj_sq = 0
    for atom, n_atoms in asu_contents.items():
        f0 = scattering_factors[atom].at_stol_sq(stol_sq)
        sum_fj_sq += f0 * f0 * n_atoms
    sum_fj_sq *= symmetry.space_group().order_z() \
                        * symmetry.space_group().n_ltr()
    return sum_fj_sq

def wilson_fit(iobs, asu_contents, scattering_factors, symmetry, wilson_fit_max_d):
    u"""
    Fit a simple Debye-Waller factor, assume isotropic disorder parameter.
    Adapted from cctbx implementation in cctbx.statistics.wilson_plot object.
    Resolution range for Wilson Plot fit is selected based on the best correlation
    coefficient value obtained from least-squares linear regression fit. 

    Reflections with d ≥ :param:`wilson_fit_max_d` are ignored.
    Reflections in high resolution area with missing data rate >20% are ignored.

    Args:
        iobs: Sequence of observed reflection intensities.
        asu_contents: Dictionary with atom quantities in asymmetric unit cell.
        scattering_factors: Dictionary with atomic scattering factors.
        symmetry: Crystal symmetry object.
        wilson_fit_max_d: The minimum resolution for reflections against which to
            fit.

    Returns:
        - The fitted isotropic displacement parameter (units of Å² assumed);
        - Logarithm of the fitted scale factor.
        - List of graph values for Wilson Plot.

    """
    assert iobs.is_real_array()
    # compute <fobs^2> in resolution shells
    mean_iobs = iobs.mean(
        use_binning=True,
        use_multiplicities=True).data[1:-1]
    n_none = mean_iobs.count(None)
    if (n_none > 0):
        error_message = "wilson_plot error: number of empty bins: %d" % n_none
        info = iobs.info()
        if (info is not None):
            error_message += "\n  Info: " + str(info)
        error_message += "\n  Number of bins: %d" % len(mean_iobs)
        raise RuntimeError(error_message)
    mean_iobs = flex.double(mean_iobs)
    # compute <s^2> = <(sin(theta)/lambda)^2> in resolution shells
    stol_sq = iobs.sin_theta_over_lambda_sq()
    stol_sq.use_binner_of(iobs)
    mean_stol_sq = flex.double(stol_sq.mean(
        use_binning=True,
        use_multiplicities=True).data[1:-1])
    # compute expected f_calc^2 in resolution shells
    icalc = flex.double()
    for stol_sq in mean_stol_sq:
        sum_fj_sq = model_f_sq(stol_sq, asu_contents, scattering_factors, symmetry)
        icalc.append(sum_fj_sq)
    # fit to straight line
    x = mean_stol_sq
    y = flex.log(mean_iobs / icalc)
    idx_resol = [i for i, v in enumerate(x) if v < 1. / (4 * wilson_fit_max_d**2)][-1]
    #Find index of a resolution bin with missing data point that
    #has more missing data in subsequent resolution bins
    try:
        nan_window = 10
        nan_threshold = 2
        nan_test_data = [y[j:j+nan_window] for j in range(len(y)-nan_window)]
        idx_nan = next((i for i, l in enumerate(nan_test_data)
                         if len([v for v in l if (np.isnan(v) or np.isinf(v)) and (np.isnan(l[0]) or np.isinf(l[0]))]) > nan_threshold))
    except StopIteration:
        idx_nan = len(y) - 1
    print("\nSelected resolution range: %.2f - %.2f Å\n" % (1. / (2 * np.sqrt(x[idx_resol])),
                                                             1. / (2 * np.sqrt(x[idx_nan]))))
    #Generate list of resolution intervals for linear regression fit
    #Use at least a third of the selected resolution range as a fit interval
    resol_window = int((idx_nan - idx_resol) / 3) + 1
    resol_intervals = [(i, j) for i in range(idx_resol, idx_nan - resol_window) for j in range(i + resol_window, idx_nan)]
    if not resol_intervals:
        resol_intervals = [(idx_resol, idx_resol  + 10)]
    res_linreg = []
    for i, (idx_res1, idx_res2) in enumerate(resol_intervals):
        sel_x = list(x)[idx_res1:idx_res2]
        sel_y = list(y)[idx_res1:idx_res2]
        xy_data = np.array(list(zip(*[[tx, ty] for tx, ty in zip(sel_x, sel_y) if not (np.isnan(tx) or
                                                          np.isnan(ty) or
                                                          np.isinf(tx) or
                                                          np.isinf(ty))])))
        try:
            fit_slope, fit_y_intercept, r_value, p_value, std_err = linregress(xy_data)
        except Exception:
            continue
        if np.isnan(fit_slope) or np.isnan(fit_y_intercept):
            continue
        #Use correlation coefficient value normalised by the resolution range
        #as a metric to select the best Wilson Plot fit
        try:
            rval = log(-r_value)**2 / (idx_res2 - idx_res1)
        except ValueError:
            continue
        res_linreg.append(((idx_res1, idx_res2), (fit_slope, fit_y_intercept, r_value, p_value, std_err), rval))
    (idx_resol, idx_nan), (fit_slope, fit_y_intercept, r_value, p_value, std_err), _ = min(res_linreg, key=lambda t: t[-1])
    std_fit_slope = np.std([v[1][0] for v in res_linreg])
    wilson_b = (-fit_slope / 2, std_fit_slope / 2)
    return wilson_b, fit_y_intercept, x, y, (idx_resol, idx_nan)


def wilson_plot_ascii(
    stol_sq,  # type: Sequence[flex.miller_index, ...]
    intensity,  # type: FloatSequence
    wilson_b,  # type: float
    fit_y_intercept,  # type: float
    d_ticks=None,  # type: Optional[FloatSequence]
):
    # type: (...) -> None
    u"""
    Print an ASCII-art Wilson plot of reflection intensities.

    Equivalent reflections will be merged according to the crystal symmetry.

    Args:
        crystal_symmetry: Crystal symmetry.
        indices: Miller indices of reflections.
        intensity: Intensities of reflections.
        sigma: Standard uncertainties in reflection intensities.
        d_ticks: d location of ticks on 1/d² axis.
    """
    # Draw the Wilson plot, using existing functionality in cctbx.miller
    plot_data = [(s, v, fit_y_intercept - 2 * wilson_b * s) for s, v in zip(stol_sq, intensity)]
    if d_ticks:
        tick_positions = ", ".join(['"%g" %s' % (d, 1 / (4 * d ** 2)) for d in d_ticks])
        tick_positions = tick_positions.join(["(", ")"])
    else:
        tick_positions = ""
    # Draw the plot:
    plot_wilson(
        plot_data,
        1,
        title="'Wilson plot'",
        xlabel="'d (Angstrom) (inverse-square scale)'",
        ylabel="'<I>/Σ'",
        xticks=tick_positions,
    )


def wilson_plot_image(
    stol_sq,  # type: FloatSequence
    log_i_over_sig,  # type: FloatSequence
    wilson_b,  # type: float
    fit_y_intercept,  # type: FloatSequence
    idx_d_range=None,  # type: Optional[float]
    output="wilson_plot",  # type: str
):
    # type: (...) -> None
    u"""
    Generate the Wilson plot as a PNG image.

    :param:`max_d` allows greying out of the reflections not included in the
    isotropic Debye-Waller fit.

    Args:
        stol_sq: (sin(θ)/λ)² values of reflections.
        log_i_over_sig: Log of intensities of reflections log(<I>/Σ).
        wilson_b: Fitted isotropic displacement parameter.
        fit_y_intercept: Fitted scale factor.
        idx_d_range: indices corresponding to a resolution range used in the Debye-Waller fit.
        ticks: d location of ticks on (sin(θ)/λ)² axis.
        output: Output filename.  The extension `.png` will be added automatically.
    """
    import matplotlib

    matplotlib.use("Agg")
    from matplotlib import pyplot as plt

    fig, ax = plt.subplots()
    plt.scatter(stol_sq, log_i_over_sig, c='b', s=5)
    plt.plot(stol_sq, [-2 * wilson_b[0] * v + fit_y_intercept for v in stol_sq])
    max_stol_sq, min_stol_sq = tuple(stol_sq[i] for i in idx_d_range)
    max_d, min_d = tuple((1.0 / (2 * np.sqrt(x)) for x in (max_stol_sq, min_stol_sq)))
    try:
        y_range = plt.ylim()
        plt.fill_betweenx(
            y_range,
            max_stol_sq,
            color="k",
            alpha=0.25,
            zorder=2.1,
            label="Excluded from fit",
        )
        if idx_d_range[-1] < len(stol_sq) - 1:
            plt.fill_betweenx(
                y_range,
                min_stol_sq,
                plt.xlim()[-1],
                color="k",
                alpha=0.25,
                zorder=2.1
            )
    except TypeError:
        pass
    plt.title(u"Fitted isotropic displacement parameter, B = %.1f ± %.1f Å²\n Wilson Plot fitting range: %.2f - %.2f Å" % (*wilson_b, max_d, min_d))
    plt.xlabel(u"d / Å")
    plt.ylabel(u"log(<I>/Σ)")
    ax.set_xticklabels(
            ["{:.2f}".format(np.float64(1.0) / (2 * np.sqrt(x))) if x > 0 else np.inf for x in ax.get_xticks()]
    )
    plt.legend(loc=0)
    plt.savefig(output)
    plt.close()


def suggest_minimum_exposure(expts, refls, params):
    # type: (ExperimentList[Experiment], flex.reflection_table, scope_extract) -> None
    u"""
    Suggest an estimated minimum sufficient exposure to achieve a certain resolution.

    The estimate is based on a fit of a Debye-Waller factor under the assumption that a
    single isotropic displacement parameter can be used to adequately describe the
    decay of intensities with increasing sin(θ).

    An ASCII-art Wilson plot is printed, along with minimum exposure recommendations for
    a number of different resolution targets.  The Wilson plot, including the fitted
    isotropic Debye-Waller factor, is saved as a PNG image.

    Args:
        expts: Experiment list containing a single experiment, from which the crystal
            symmetry will be extracted.
        refls: Reflection table of observed reflections.
        params: Parameters for calculation of minimum exposure estimate.
    """
    # Ignore reflections without an index, since uctbx.unit_cell.d returns spurious
    # d == -1 values, rather than None, for unindexed reflections.
    refls.del_selected(refls["id"] == -1)
    # Ignore all spots flagged as overloaded
    refls.del_selected(refls.get_flags(refls.flags.overloaded).iselection())
    # The Wilson plot fit implicitly involves taking a logarithm of
    # intensities, so eliminate values that are going to cause problems
    try:
        iobs = refls.as_miller_array(expts[0], intensity="prf").resolution_filter(d_max=100, d_min=0)
    except:
        iobs = refls.as_miller_array(expts[0], intensity="sum").resolution_filter(d_max=100, d_min=0)
    iobs.setup_binner_d_star_sq_step(d_star_sq_step=params.minimum_exposure.dstarsq_bin_size)

    # Parameters for the lower-bound exposure estimate:
    min_i_over_sigma = params.minimum_exposure.min_i_over_sigma
    wilson_fit_max_d = params.minimum_exposure.wilson_fit_max_d
    desired_d = params.minimum_exposure.desired_d

    # Get estimated asymmetric unit cell contents and corresponding scattering factors
    symmetry = expts[0].crystal.get_crystal_symmetry()
    asu_contents, scattering_factors = number_residues_estimate(symmetry)

    # Perform the Wilson plot fit
    (wilson_b, std_wilson_b), fit_y_intercept, x, y, idx_fit_range = wilson_fit(iobs,
                                                                asu_contents,
                                                                scattering_factors,
                                                                symmetry,
                                                                wilson_fit_max_d)
    max_d, min_d = tuple((1.0 / (2 * np.sqrt(x[i])) for i in idx_fit_range))
    
    # Get reference resolution from I/σ value
    iobs_selected = iobs.select(iobs.data() > 0)
    iobs_selected.use_binning_of(iobs) 
    mean_i_over_sigma = iobs_selected.i_over_sig_i(use_binning=True, return_fail=0)
    min_i_over_sigma_bin = next((res for val, res in zip(mean_i_over_sigma.data[1:-1],
                                                         mean_i_over_sigma.binner.range_all()[1:-1]) if val < min_i_over_sigma))
    dmin_i_over_sigma = mean_i_over_sigma.binner.bin_d_min(min_i_over_sigma_bin)
    
    # If no target resolution is given, use the following defaults:
    if not params.minimum_exposure.desired_d:
        desired_d = [dmin_i_over_sigma,]
        desired_d.extend((round(dmin_i_over_sigma * 10 / sc) / 10. for sc in (1.25, 1.5, 1.75, 2, dmin_i_over_sigma)))
    desired_d = sorted(set(desired_d), reverse=True)[:5]

    # Get recommended exposure factors
    recommended_factor = [
        exp(-wilson_b / (2.*dmin_i_over_sigma**2) + wilson_b / (2.*target_d**2)) \
        * model_f_sq(1. / (4.*dmin_i_over_sigma**2), asu_contents, scattering_factors, symmetry) \
        / model_f_sq(1. / (4.*target_d**2), asu_contents, scattering_factors, symmetry)
        for target_d in desired_d
    ]

    # Draw the ASCII art Wilson plot
    wilson_plot_ascii(x, y, wilson_b, fit_y_intercept, d_ticks)
    
    recommendations = zip(desired_d, recommended_factor)
    recommendations = sorted(recommendations, key=lambda rec: rec[0], reverse=True)

    # Print a recommendation to the user.
    info(u"\nFitted isotropic displacement parameter, B = %.1f ± %.1f Å²", wilson_b, std_wilson_b)
    info(u"\nWilson Plot fitting range: %.2f - %.2f Å", max_d, min_d)
    info(u"\nSelected reference resolution %.2f Å at I/σ = %.2f", dmin_i_over_sigma, min_i_over_sigma)
    for target, recommendation in recommendations:
        if recommendation < 1:
            debug(
                u"\nIt is likely that you can achieve a resolution of %g Å using a "
                "lower exposure (lower transmission and/or shorter exposure time).",
                target,
            )
        elif recommendation > 1:
            debug(
                "\nIt is likely that you need a higher exposure (higher transmission "
                u"and/or longer exposure time to achieve a resolution of %g Å.",
                target,
            )
        debug(
            u"The estimated minimal sufficient exposure (flux × exposure time) to "
            u"achieve a resolution of %.2g Å is %.3g times the exposure used for this "
            "data collection.",
            target,
            recommendation,
        )
<<<<<<< HEAD
    
    summary = "\nRecommendations, summarised:\n"
    summary += tabulate(
        recommendations,
        [u"Resolution (Å)", "Suggested\nexposure factor"],
        floatfmt=(".2f", ".2g"),
=======

    summary = "\nRecommendations summarised:\n"
    summary += tabulate(
        recommendations,
        [u"Resolution (Å)", "Suggested\nexposure factor"],
        floatfmt=(".3g", ".3g"),
>>>>>>> 12ba2637
        tablefmt="rst",
    )
    summary += (
        u"\nExposure is flux × exposure time."
        "\nYou can achieve your desired exposure factor by modifying "
        "transmission and/or exposure time."
    )
    info(summary)

    # Draw the Wilson plot image and save to file
    wilson_plot_image(
        x,
        y,
        (wilson_b, std_wilson_b),
        fit_y_intercept,
        idx_fit_range,
        params.output.wilson_plot,
    )


def run(phil=phil_scope, args=None, set_up_logging=False):
    # type: (scope, Optional[List[str, ...]], bool) -> None
    """
    Parse command-line arguments, run the script.

    Uses the DIALS option parser to extract an experiment list, reflection table and
    parameters, then passes them to :func:`suggest_minimum_exposure`.
    Optionally, sets up the logger.

    Args:
        phil: PHIL scope for option parser.
        args: Arguments to parse. If None, :data:`sys.argv[1:]` will be used.
        set_up_logging: Choose whether to configure :module:`screen19` logging.
    """
    usage = "%prog [options] integrated.expt integrated.refl"

    parser = OptionParser(
        usage=usage,
        phil=phil,
        read_experiments=True,
        read_reflections=True,
        check_format=False,
        epilog=help_message,
    )

    params, options = parser.parse_args(args=args)

    if set_up_logging:
        # Configure the logging
        log.config(params.verbosity, params.output.log)

    if not (params.input.experiments and params.input.reflections):
        version_information = "screen19.minimum_exposure v%s using %s (%s)" % (
            __version__,
            dials_version(),
            time.strftime("%Y-%m-%d %H:%M:%S"),
        )

        print(help_message)
        print(version_information)
        return

    if len(params.input.experiments) > 1:
        warn(
            "You provided more than one experiment list (%s).  Only the "
            "first, %s, will be used.",
            ", ".join([expt.filename for expt in params.input.experiments]),
            params.input.experiments[0].filename,
        )
    if len(params.input.reflections) > 1:
        warn(
            "You provided more than one reflection table (%s).  Only the "
            "first, %s, will be used.",
            ", ".join([refls.filename for refls in params.input.reflections]),
            params.input.reflections[0].filename,
        )

    expts = params.input.experiments[0].data
    refls = params.input.reflections[0].data

    if len(expts) > 1:
        warn(
            "The experiment list you provided, %s, contains more than one "
            "experiment object (perhaps multiple indexing solutions).  Only "
            "the first will be used, all others will be ignored.",
            params.input.experiments[0].filename,
        )

    suggest_minimum_exposure(expts, refls, params)


def main():
    # type: () -> None
    """Dispatcher for command-line call."""
    run(set_up_logging=True)<|MERGE_RESOLUTION|>--- conflicted
+++ resolved
@@ -37,42 +37,25 @@
 from __future__ import absolute_import, division, print_function
 
 import logging
-<<<<<<< HEAD
+import time
 from math import exp, log
+from typing import Iterable, List, Optional, Sequence, Union
+
 import numpy as np
 from scipy.stats import linregress
 from tabulate import tabulate
-=======
->>>>>>> 12ba2637
-import time
-from typing import Iterable, List, Optional, Sequence, Union
-
-import numpy as np
-from scipy.optimize import curve_fit
-from tabulate import tabulate
 
 import boost.python
-<<<<<<< HEAD
+import iotbx.phil
 import cctbx.eltbx.xray_scattering
-=======
-import iotbx.phil
-from cctbx import crystal, miller
 from libtbx.phil import scope, scope_extract
 
->>>>>>> 12ba2637
 from dials.array_family import flex
-from dials.util import log
+from dials.util import log as dials_logging
 from dials.util.options import OptionParser
 from dials.util.version import dials_version
 from dxtbx.model import Experiment, ExperimentList
-<<<<<<< HEAD
-import iotbx.phil
-from libtbx.phil import scope, scope_extract
-from screen19 import d_ticks, dials_v1, plot_wilson, __version__
-
-=======
 from screen19 import __version__, d_ticks, plot_intensities, terminal_size
->>>>>>> 12ba2637
 
 # Custom types
 FloatSequence = Sequence[float]
@@ -485,21 +468,12 @@
             target,
             recommendation,
         )
-<<<<<<< HEAD
     
-    summary = "\nRecommendations, summarised:\n"
-    summary += tabulate(
-        recommendations,
-        [u"Resolution (Å)", "Suggested\nexposure factor"],
-        floatfmt=(".2f", ".2g"),
-=======
-
     summary = "\nRecommendations summarised:\n"
     summary += tabulate(
         recommendations,
         [u"Resolution (Å)", "Suggested\nexposure factor"],
         floatfmt=(".3g", ".3g"),
->>>>>>> 12ba2637
         tablefmt="rst",
     )
     summary += (
@@ -549,7 +523,7 @@
 
     if set_up_logging:
         # Configure the logging
-        log.config(params.verbosity, params.output.log)
+        dials_logging.config(params.verbosity, params.output.log)
 
     if not (params.input.experiments and params.input.reflections):
         version_information = "screen19.minimum_exposure v%s using %s (%s)" % (
