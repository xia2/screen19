# coding: utf-8
u"""
Perform straight-line Wilson plot fit.  Draw the Wilson plot.

Reflection d-spacings are determined from the crystal symmetry (from
indexing) and the Miller indices of the indexed reflections.  The
atomic displacement parameter is assumed isotropic.  Its value is
determined from a fit to the reflection data:
  log(<I>/Σ) = log(A) - B / (2 * d²),
where <I> is the experimental intensity and Σ is the model intensity
averaged within resolution shells. The scale factor, A, and isotropic
displacement parameter, B, are the fitted parameters.

An I/σ condition for 'good' diffraction statistics is set by the
instance variable min_i_over_sigma, and the user's desired
resolution is set by the instance variable desired_d.

The value of the fitted intensity function at the desired
resolution is compared with the threshold I.  The ratio of these
values is used to determine a recommended exposure (flux × exposure time)
for the full data collection.

The Wilson plot of I as a function of d is drawn as the file
'wilson_plot.png'.  The plot can optionally be saved in other formats.

Examples:

    screen19.minimum_exposure integrated.expt integrated.refl

    screen19.minimum_exposure indexed.expt indexed.refl

    screen19.minimum_exposure min_i_over_sigma=2 desired_d=0.84 wilson_fit_max_d=4 \
        integrated.expt integrated.refl

"""

from __future__ import absolute_import, division, print_function

import logging
import time
from math import exp, log
from typing import Iterable, List, Optional, Sequence, Union

import numpy as np
<<<<<<< HEAD
from scipy.stats import linregress
=======
from scipy.optimize import curve_fit
from six.moves import cStringIO as StringIO
>>>>>>> 2599ec05
from tabulate import tabulate

import boost.python
import iotbx.phil
<<<<<<< HEAD
import cctbx.eltbx.xray_scattering
=======
from cctbx import miller
>>>>>>> 2599ec05
from libtbx.phil import scope, scope_extract

from dials.array_family import flex
from dials.util import log as dials_logging
from dials.util.options import OptionParser
from dials.util.version import dials_version
from dxtbx.model import Experiment, ExperimentList
from screen19 import __version__, d_ticks, plot_wilson

# Custom types
FloatSequence = Sequence[float]
Fit = Union[np.ndarray, Iterable, int, float]

# Suppress unhelpful matplotlib crash due to boost.python's overzealous allergy to FPEs
boost.python.floating_point_exceptions.division_by_zero_trapped = False

help_message = __doc__


phil_scope = iotbx.phil.parse(
    u"""
    verbosity = 0
        .type = int(value_min=0)
        .caption = 'Verbosity level of log output'
        .help = "Possible values:\n"
                "\t• 0: Info log output to stdout/logfile\n"
                "\t• 1: Info & debug log output to stdout/logfile"
    minimum_exposure
        .caption = 'Parameters for the calculation of the lower exposure bound'
        {
        desired_d = None
            .multiple = True
            .type = float
            .caption = u'Desired resolution limit, in Ångströms, of diffraction data'
            .help = 'This is the resolution target for the lower-bound exposure ' \
                    'recommendation.'
        min_i_over_sigma = 2
            .type = float
            .caption = u'Target I/σ value for lower-bound exposure recommendation'
            .help = 'The lower-bound exposure recommendation provides an estimate of ' \
                    u'the exposure (flux × exposure time) required to ensure that the' \
                    'majority of expected reflections at the desired resolution limit' \
                    u'have I/σ greater than or equal to this value.'
        wilson_fit_max_d = 3  # Å
            .type = float
            .caption = u'Maximum d-value (in Ångströms) for displacement parameter fit'
            .help = 'Reflections with lower resolution than this value will be ' \
                    'ignored for the purposes of the Wilson plot.'
        dstarsq_bin_size = 0.004
            .type = float
            .caption = u'Bin size for averaging intensity data.'
            .help = 'Bin size in 1/d² units used for averaging intensity data' \
                    'in calculation of Wilson plot.'
        }
    output
        .caption = 'Parameters to control the output'
        {
        log = 'screen19.minimum_exposure.log'
            .type = str
            .caption = 'Location for the info log'
        debug_log = 'screen19.minimum_exposure.debug.log'
            .type = str
            .caption = 'Location for the debug log'
        wilson_plot = 'wilson_plot'
            .type = str
            .caption = 'Filename for the Wilson plot image'
            .help = "By default, the extension '.png' is appended.  If you include " \
                    "a different extension, either '.pdf', '.ps', '.eps' or '.svg', " \
                    "a file of that format will be created instead."
        }
        """,
    process_includes=True,
)

logger_name = "dials.screen19.minimum_exposure"
logger = logging.getLogger(logger_name)
debug, info, warn = logger.debug, logger.info, logger.warning


def number_residues_estimate(symmetry):
    u"""
    Guess the number of residues in the asymmetric unit cell, assuming most frequent
    Matthews coefficient 2.34 Å^3/Da at 50% solvent content, 112.5 Da average residue weight and
    average residue composition from http://www.ccp4.ac.uk/html/matthews_coef.html.
    """
    sg = symmetry.space_group()
    uc = symmetry.unit_cell()

    n_ops = len(sg.all_ops())

    v_asu = uc.volume() / n_ops
    n_res = int(round(v_asu / (2.34 * 112.5)))
    asu_contents = {"C": 5 * n_res,
                    "N": 1.35 * n_res,
                    "O": 1.5 * n_res,
                    "H": 8 * n_res,
                    "S": 0.05 * n_res
                    }
    scattering_factors = {}
    for atom in asu_contents.keys():
        scattering_factors[atom] = cctbx.eltbx.xray_scattering.wk1995(atom).fetch()

    return asu_contents, scattering_factors


def model_f_sq(stol_sq, asu_contents, scattering_factors, symmetry):
    u"""
    Compute expected model intensity values in resolution shells
    """
    sum_fj_sq = 0
    for atom, n_atoms in asu_contents.items():
        f0 = scattering_factors[atom].at_stol_sq(stol_sq)
        sum_fj_sq += f0 * f0 * n_atoms
    sum_fj_sq *= symmetry.space_group().order_z() \
                        * symmetry.space_group().n_ltr()
    return sum_fj_sq

def wilson_fit(iobs, asu_contents, scattering_factors, symmetry, wilson_fit_max_d):
    u"""
    Fit a simple Debye-Waller factor, assume isotropic disorder parameter.
    Adapted from cctbx implementation in cctbx.statistics.wilson_plot object.
    Resolution range for Wilson Plot fit is selected based on the best correlation
    coefficient value obtained from least-squares linear regression fit. 

    Reflections with d ≥ :param:`wilson_fit_max_d` are ignored.
    Reflections in high resolution area with missing data rate >20% are ignored.

    Args:
        iobs: Sequence of observed reflection intensities.
        asu_contents: Dictionary with atom quantities in asymmetric unit cell.
        scattering_factors: Dictionary with atomic scattering factors.
        symmetry: Crystal symmetry object.
        wilson_fit_max_d: The minimum resolution for reflections against which to
            fit.

    Returns:
        - The fitted isotropic displacement parameter (units of Å² assumed);
        - Logarithm of the fitted scale factor.
        - List of graph values for Wilson Plot.

    """
    assert iobs.is_real_array()
    # compute <fobs^2> in resolution shells
    mean_iobs = iobs.mean(
        use_binning=True,
        use_multiplicities=True).data[1:-1]
    n_none = mean_iobs.count(None)
    if (n_none > 0):
        error_message = "wilson_plot error: number of empty bins: %d" % n_none
        info = iobs.info()
        if (info is not None):
            error_message += "\n  Info: " + str(info)
        error_message += "\n  Number of bins: %d" % len(mean_iobs)
        raise RuntimeError(error_message)
    mean_iobs = flex.double(mean_iobs)
    # compute <s^2> = <(sin(theta)/lambda)^2> in resolution shells
    stol_sq = iobs.sin_theta_over_lambda_sq()
    stol_sq.use_binner_of(iobs)
    mean_stol_sq = flex.double(stol_sq.mean(
        use_binning=True,
        use_multiplicities=True).data[1:-1])
    # compute expected f_calc^2 in resolution shells
    icalc = flex.double()
    for stol_sq in mean_stol_sq:
        sum_fj_sq = model_f_sq(stol_sq, asu_contents, scattering_factors, symmetry)
        icalc.append(sum_fj_sq)
    # fit to straight line
    x = mean_stol_sq
    y = flex.log(mean_iobs / icalc)
    idx_resol = [i for i, v in enumerate(x) if v < 1. / (4 * wilson_fit_max_d**2)][-1]
    #Find index of a resolution bin with missing data point that
    #has more missing data in subsequent resolution bins
    try:
        nan_window = 10
        nan_threshold = 2
        nan_test_data = [y[j:j+nan_window] for j in range(len(y)-nan_window)]
        idx_nan = next((i for i, l in enumerate(nan_test_data)
                         if len([v for v in l if (np.isnan(v) or np.isinf(v)) and (np.isnan(l[0]) or np.isinf(l[0]))]) > nan_threshold))
    except StopIteration:
        idx_nan = len(y) - 1
    print("\nSelected resolution range: %.2f - %.2f Å\n" % (1. / (2 * np.sqrt(x[idx_resol])),
                                                             1. / (2 * np.sqrt(x[idx_nan]))))
    #Generate list of resolution intervals for linear regression fit
    #Use at least a third of the selected resolution range as a fit interval
    resol_window = int((idx_nan - idx_resol) / 3) + 1
    resol_intervals = [(i, j) for i in range(idx_resol, idx_nan - resol_window) for j in range(i + resol_window, idx_nan)]
    if not resol_intervals:
        resol_intervals = [(idx_resol, idx_resol  + 10)]
    res_linreg = []
    for i, (idx_res1, idx_res2) in enumerate(resol_intervals):
        sel_x = list(x)[idx_res1:idx_res2]
        sel_y = list(y)[idx_res1:idx_res2]
        xy_data = np.array(list(zip(*[[tx, ty] for tx, ty in zip(sel_x, sel_y) if not (np.isnan(tx) or
                                                          np.isnan(ty) or
                                                          np.isinf(tx) or
                                                          np.isinf(ty))])))
        try:
            fit_slope, fit_y_intercept, r_value, p_value, std_err = linregress(xy_data)
        except Exception:
            continue
        if np.isnan(fit_slope) or np.isnan(fit_y_intercept):
            continue
        #Use correlation coefficient value normalised by the resolution range
        #as a metric to select the best Wilson Plot fit
        try:
            rval = log(-r_value)**2 / (idx_res2 - idx_res1)
        except ValueError:
            continue
        res_linreg.append(((idx_res1, idx_res2), (fit_slope, fit_y_intercept, r_value, p_value, std_err), rval))
    (idx_resol, idx_nan), (fit_slope, fit_y_intercept, r_value, p_value, std_err), _ = min(res_linreg, key=lambda t: t[-1])
    std_fit_slope = np.std([v[1][0] for v in res_linreg])
    wilson_b = (-fit_slope / 2, std_fit_slope / 2)
    return wilson_b, fit_y_intercept, x, y, (idx_resol, idx_nan)


<<<<<<< HEAD
def wilson_plot_ascii(
    stol_sq,  # type: Sequence[flex.miller_index, ...]
    intensity,  # type: FloatSequence
    wilson_b,  # type: float
    fit_y_intercept,  # type: float
    d_ticks=None,  # type: Optional[FloatSequence]
):
    # type: (...) -> None
=======
def wilson_plot_ascii(miller_array, d_ticks=None):
    # type: (miller.array, Optional[Sequence]) -> None
>>>>>>> 2599ec05
    u"""
    Print an ASCII-art Wilson plot of reflection intensities.

    Equivalent reflections will be merged according to the crystal symmetry.

    Args:
        miller_array: An array of integrated intensities, bundled with appropriate
                      crystal symmetry and unit cell info.
        d_ticks: d location of ticks on 1/d² axis.
    """
    # Draw the Wilson plot, using existing functionality in cctbx.miller
<<<<<<< HEAD
    plot_data = [(s, v, fit_y_intercept - 2 * wilson_b * s) for s, v in zip(stol_sq, intensity)]
=======
    columns, rows = terminal_size()
    n_bins = min(columns, miller_array.data().size())
    miller_array.setup_binner_counting_sorted(n_bins=n_bins, reflections_per_bin=1)
    wilson = miller_array.wilson_plot(use_binning=True)
    # Get the relevant plot data from the miller_array:
    binned_intensity = [x if x else 0 for x in wilson.data[1:-1]]
    bins = dict(zip(wilson.binner.bin_centers(1), binned_intensity))
>>>>>>> 2599ec05
    if d_ticks:
        tick_positions = ", ".join(['"%g" %s' % (d, 1 / (4 * d ** 2)) for d in d_ticks])
        tick_positions = tick_positions.join(["(", ")"])
    else:
        tick_positions = ""
    # Draw the plot:
    plot_wilson(
        plot_data,
        1,
        title="'Wilson plot'",
        xlabel="'d (Angstrom) (inverse-square scale)'",
        ylabel="'<I>/Σ'",
        xticks=tick_positions,
    )


def wilson_plot_image(
    stol_sq,  # type: FloatSequence
    log_i_over_sig,  # type: FloatSequence
    wilson_b,  # type: float
    fit_y_intercept,  # type: FloatSequence
    idx_d_range=None,  # type: Optional[float]
    output="wilson_plot",  # type: str
):
    # type: (...) -> None
    u"""
    Generate the Wilson plot as a PNG image.

    :param:`max_d` allows greying out of the reflections not included in the
    isotropic Debye-Waller fit.

    Args:
        stol_sq: (sin(θ)/λ)² values of reflections.
        log_i_over_sig: Log of intensities of reflections log(<I>/Σ).
        wilson_b: Fitted isotropic displacement parameter.
        fit_y_intercept: Fitted scale factor.
        idx_d_range: indices corresponding to a resolution range used in the Debye-Waller fit.
        ticks: d location of ticks on (sin(θ)/λ)² axis.
        output: Output filename.  The extension `.png` will be added automatically.
    """
    import matplotlib

    matplotlib.use("Agg")
    from matplotlib import pyplot as plt

    fig, ax = plt.subplots()
    plt.scatter(stol_sq, log_i_over_sig, c='b', s=5)
    plt.plot(stol_sq, [-2 * wilson_b[0] * v + fit_y_intercept for v in stol_sq])
    max_stol_sq, min_stol_sq = tuple(stol_sq[i] for i in idx_d_range)
    max_d, min_d = tuple((1.0 / (2 * np.sqrt(x)) for x in (max_stol_sq, min_stol_sq)))
    try:
        y_range = plt.ylim()
        plt.fill_betweenx(
            y_range,
            max_stol_sq,
            color="k",
            alpha=0.25,
            zorder=2.1,
            label="Excluded from fit",
        )
        if idx_d_range[-1] < len(stol_sq) - 1:
            plt.fill_betweenx(
                y_range,
                min_stol_sq,
                plt.xlim()[-1],
                color="k",
                alpha=0.25,
                zorder=2.1
            )
    except TypeError:
        pass
    plt.title(u"Fitted isotropic displacement parameter, B = %.1f ± %.1f Å²\n Wilson Plot fitting range: %.2f - %.2f Å" % (*wilson_b, max_d, min_d))
    plt.xlabel(u"d / Å")
    plt.ylabel(u"log(<I>/Σ)")
    ax.set_xticklabels(
            ["{:.2f}".format(np.float64(1.0) / (2 * np.sqrt(x))) if x > 0 else np.inf for x in ax.get_xticks()]
    )
    plt.legend(loc=0)
    plt.savefig(output)
    plt.close()


def suggest_minimum_exposure(expts, refls, params):
    # type: (ExperimentList[Experiment], flex.reflection_table, scope_extract) -> None
    u"""
    Suggest an estimated minimum sufficient exposure to achieve a certain resolution.

    The estimate is based on a fit of a Debye-Waller factor under the assumption that a
    single isotropic displacement parameter can be used to adequately describe the
    decay of intensities with increasing sin(θ).

    An ASCII-art Wilson plot is printed, along with minimum exposure recommendations for
    a number of different resolution targets.  The Wilson plot, including the fitted
    isotropic Debye-Waller factor, is saved as a PNG image.

    Args:
        expts: Experiment list containing a single experiment, from which the crystal
            symmetry will be extracted.
        refls: Reflection table of observed reflections.
        params: Parameters for calculation of minimum exposure estimate.
    """
    # Ignore reflections without an index, since uctbx.unit_cell.d returns spurious
    # d == -1 values, rather than None, for unindexed reflections.
    refls.del_selected(refls["id"] == -1)
    # Ignore all spots flagged as overloaded
    refls.del_selected(refls.get_flags(refls.flags.overloaded).iselection())
<<<<<<< HEAD
    # The Wilson plot fit implicitly involves taking a logarithm of
    # intensities, so eliminate values that are going to cause problems
    try:
        iobs = refls.as_miller_array(expts[0], intensity="prf").resolution_filter(d_max=100, d_min=0)
    except:
        iobs = refls.as_miller_array(expts[0], intensity="sum").resolution_filter(d_max=100, d_min=0)
    iobs.setup_binner_d_star_sq_step(d_star_sq_step=params.minimum_exposure.dstarsq_bin_size)
=======

    # Work from profile-fitted intensities where possible but if the number of
    # profile-fitted intensities is less than 75% of the number of summed
    # intensities, use summed intensities instead.  This is a very arbitrary heuristic.
    sel_prf = refls.get_flags(refls.flags.integrated_prf).iselection()
    sel_sum = refls.get_flags(refls.flags.integrated_sum).iselection()
    if sel_prf.size() < 0.75 * sel_sum.size():
        refls = refls.select(sel_sum)
        intensity = refls["intensity.sum.value"]
        sigma = flex.sqrt(refls["intensity.sum.variance"])
    else:
        refls = refls.select(sel_prf)
        intensity = refls["intensity.prf.value"]
        sigma = flex.sqrt(refls["intensity.prf.variance"])

    # Apply French-Wilson scaling to ensure positive intensities.
    miller_array = miller.array(
        miller.set(
            expts[0].crystal.get_crystal_symmetry(),
            refls["miller_index"],
            anomalous_flag=False,
        ),
        data=intensity,
        sigmas=sigma,
    )
    miller_array.set_observation_type_xray_intensity()
    miller_array = miller_array.merge_equivalents().array()
    cctbx_log = StringIO()  # Prevent idiosyncratic CCTBX logging from polluting stdout.
    miller_array = miller_array.french_wilson(log=cctbx_log).as_intensity_array()
    logger.debug(cctbx_log.getvalue())

    d_star_sq = miller_array.d_star_sq().data()
    intensity = miller_array.data()
    sigma = miller_array.sigmas()
>>>>>>> 2599ec05

    # Parameters for the lower-bound exposure estimate:
    min_i_over_sigma = params.minimum_exposure.min_i_over_sigma
    wilson_fit_max_d = params.minimum_exposure.wilson_fit_max_d
    desired_d = params.minimum_exposure.desired_d
<<<<<<< HEAD

    # Get estimated asymmetric unit cell contents and corresponding scattering factors
    symmetry = expts[0].crystal.get_crystal_symmetry()
    asu_contents, scattering_factors = number_residues_estimate(symmetry)
=======
    # If no target resolution is given, use the following defaults:
    if not params.minimum_exposure.desired_d:
        desired_d = [
            1,  # Å
            0.84,  # Å (IUCr publication requirement)
            0.6,  # Å
            0.4,  # Å
        ]
    desired_d.sort(reverse=True)
>>>>>>> 2599ec05

    # Perform the Wilson plot fit
    (wilson_b, std_wilson_b), fit_y_intercept, x, y, idx_fit_range = wilson_fit(iobs,
                                                                asu_contents,
                                                                scattering_factors,
                                                                symmetry,
                                                                wilson_fit_max_d)
    max_d, min_d = tuple((1.0 / (2 * np.sqrt(x[i])) for i in idx_fit_range))
    
    # Get reference resolution from I/σ value
    iobs_selected = iobs.select(iobs.data() > 0)
    iobs_selected.use_binning_of(iobs) 
    mean_i_over_sigma = iobs_selected.i_over_sig_i(use_binning=True, return_fail=0)
    min_i_over_sigma_bin = next((res for val, res in zip(mean_i_over_sigma.data[1:-1],
                                                         mean_i_over_sigma.binner.range_all()[1:-1]) if val < min_i_over_sigma))
    dmin_i_over_sigma = mean_i_over_sigma.binner.bin_d_min(min_i_over_sigma_bin)
    
    # If no target resolution is given, use the following defaults:
    if not params.minimum_exposure.desired_d:
        desired_d = [dmin_i_over_sigma,]
        desired_d.extend((round(dmin_i_over_sigma * 10 / sc) / 10. for sc in (1.25, 1.5, 1.75, 2, dmin_i_over_sigma)))
    desired_d = sorted(set(desired_d), reverse=True)[:5]

    # Get recommended exposure factors
    recommended_factor = [
        exp(-wilson_b / (2.*dmin_i_over_sigma**2) + wilson_b / (2.*target_d**2)) \
        * model_f_sq(1. / (4.*dmin_i_over_sigma**2), asu_contents, scattering_factors, symmetry) \
        / model_f_sq(1. / (4.*target_d**2), asu_contents, scattering_factors, symmetry)
        for target_d in desired_d
    ]

    # Draw the ASCII art Wilson plot
<<<<<<< HEAD
    wilson_plot_ascii(x, y, wilson_b, fit_y_intercept, d_ticks)
    
=======
    wilson_plot_ascii(miller_array, d_ticks)

>>>>>>> 2599ec05
    recommendations = zip(desired_d, recommended_factor)
    recommendations = sorted(recommendations, key=lambda rec: rec[0], reverse=True)

    # Print a recommendation to the user.
    info(u"\nFitted isotropic displacement parameter, B = %.1f ± %.1f Å²", wilson_b, std_wilson_b)
    info(u"\nWilson Plot fitting range: %.2f - %.2f Å", max_d, min_d)
    info(u"\nSelected reference resolution %.2f Å at I/σ = %.2f", dmin_i_over_sigma, min_i_over_sigma)
    for target, recommendation in recommendations:
        if recommendation < 1:
            debug(
                u"\nIt is likely that you can achieve a resolution of %g Å using a "
                "lower exposure (lower transmission and/or shorter exposure time).",
                target,
            )
        elif recommendation > 1:
            debug(
                "\nIt is likely that you need a higher exposure (higher transmission "
                u"and/or longer exposure time to achieve a resolution of %g Å.",
                target,
            )
        debug(
            u"The estimated minimal sufficient exposure (flux × exposure time) to "
            u"achieve a resolution of %.2g Å is %.3g times the exposure used for this "
            "data collection.",
            target,
            recommendation,
        )
    
    summary = "\nRecommendations summarised:\n"
    summary += tabulate(
        recommendations,
        [u"Resolution (Å)", "Suggested\nexposure factor"],
        floatfmt=(".3g", ".3g"),
        tablefmt="rst",
    )
    summary += (
        u"\nExposure is flux × exposure time."
        "\nYou can achieve your desired exposure factor by modifying "
        "transmission and/or exposure time."
    )
    info(summary)

    # Draw the Wilson plot image and save to file
    wilson_plot_image(
        x,
        y,
        (wilson_b, std_wilson_b),
        fit_y_intercept,
        idx_fit_range,
        params.output.wilson_plot,
    )


def run(phil=phil_scope, args=None, set_up_logging=False):
    # type: (scope, Optional[List[str, ...]], bool) -> None
    """
    Parse command-line arguments, run the script.

    Uses the DIALS option parser to extract an experiment list, reflection table and
    parameters, then passes them to :func:`suggest_minimum_exposure`.
    Optionally, sets up the logger.

    Args:
        phil: PHIL scope for option parser.
        args: Arguments to parse. If None, :data:`sys.argv[1:]` will be used.
        set_up_logging: Choose whether to configure :module:`screen19` logging.
    """
    usage = "%prog [options] integrated.expt integrated.refl"

    parser = OptionParser(
        usage=usage,
        phil=phil,
        read_experiments=True,
        read_reflections=True,
        check_format=False,
        epilog=help_message,
    )

    params, options = parser.parse_args(args=args)

    if set_up_logging:
        # Configure the logging
        dials_logging.config(params.verbosity, params.output.log)

    if not (params.input.experiments and params.input.reflections):
        version_information = "screen19.minimum_exposure v%s using %s (%s)" % (
            __version__,
            dials_version(),
            time.strftime("%Y-%m-%d %H:%M:%S"),
        )

        print(help_message)
        print(version_information)
        return

    if len(params.input.experiments) > 1:
        warn(
            "You provided more than one experiment list (%s).  Only the "
            "first, %s, will be used.",
            ", ".join([expt.filename for expt in params.input.experiments]),
            params.input.experiments[0].filename,
        )
    if len(params.input.reflections) > 1:
        warn(
            "You provided more than one reflection table (%s).  Only the "
            "first, %s, will be used.",
            ", ".join([refls.filename for refls in params.input.reflections]),
            params.input.reflections[0].filename,
        )

    expts = params.input.experiments[0].data
    refls = params.input.reflections[0].data

    if len(expts) > 1:
        warn(
            "The experiment list you provided, %s, contains more than one "
            "experiment object (perhaps multiple indexing solutions).  Only "
            "the first will be used, all others will be ignored.",
            params.input.experiments[0].filename,
        )

    suggest_minimum_exposure(expts, refls, params)


def main():
    # type: () -> None
    """Dispatcher for command-line call."""
    run(set_up_logging=True)<|MERGE_RESOLUTION|>--- conflicted
+++ resolved
@@ -42,21 +42,13 @@
 from typing import Iterable, List, Optional, Sequence, Union
 
 import numpy as np
-<<<<<<< HEAD
 from scipy.stats import linregress
-=======
-from scipy.optimize import curve_fit
 from six.moves import cStringIO as StringIO
->>>>>>> 2599ec05
 from tabulate import tabulate
 
 import boost.python
 import iotbx.phil
-<<<<<<< HEAD
 import cctbx.eltbx.xray_scattering
-=======
-from cctbx import miller
->>>>>>> 2599ec05
 from libtbx.phil import scope, scope_extract
 
 from dials.array_family import flex
@@ -272,7 +264,6 @@
     return wilson_b, fit_y_intercept, x, y, (idx_resol, idx_nan)
 
 
-<<<<<<< HEAD
 def wilson_plot_ascii(
     stol_sq,  # type: Sequence[flex.miller_index, ...]
     intensity,  # type: FloatSequence
@@ -281,32 +272,20 @@
     d_ticks=None,  # type: Optional[FloatSequence]
 ):
     # type: (...) -> None
-=======
-def wilson_plot_ascii(miller_array, d_ticks=None):
-    # type: (miller.array, Optional[Sequence]) -> None
->>>>>>> 2599ec05
     u"""
     Print an ASCII-art Wilson plot of reflection intensities.
 
     Equivalent reflections will be merged according to the crystal symmetry.
 
     Args:
-        miller_array: An array of integrated intensities, bundled with appropriate
-                      crystal symmetry and unit cell info.
+        crystal_symmetry: Crystal symmetry.
+        indices: Miller indices of reflections.
+        intensity: Intensities of reflections.
+        sigma: Standard uncertainties in reflection intensities.
         d_ticks: d location of ticks on 1/d² axis.
     """
     # Draw the Wilson plot, using existing functionality in cctbx.miller
-<<<<<<< HEAD
     plot_data = [(s, v, fit_y_intercept - 2 * wilson_b * s) for s, v in zip(stol_sq, intensity)]
-=======
-    columns, rows = terminal_size()
-    n_bins = min(columns, miller_array.data().size())
-    miller_array.setup_binner_counting_sorted(n_bins=n_bins, reflections_per_bin=1)
-    wilson = miller_array.wilson_plot(use_binning=True)
-    # Get the relevant plot data from the miller_array:
-    binned_intensity = [x if x else 0 for x in wilson.data[1:-1]]
-    bins = dict(zip(wilson.binner.bin_centers(1), binned_intensity))
->>>>>>> 2599ec05
     if d_ticks:
         tick_positions = ", ".join(['"%g" %s' % (d, 1 / (4 * d ** 2)) for d in d_ticks])
         tick_positions = tick_positions.join(["(", ")"])
@@ -413,15 +392,6 @@
     refls.del_selected(refls["id"] == -1)
     # Ignore all spots flagged as overloaded
     refls.del_selected(refls.get_flags(refls.flags.overloaded).iselection())
-<<<<<<< HEAD
-    # The Wilson plot fit implicitly involves taking a logarithm of
-    # intensities, so eliminate values that are going to cause problems
-    try:
-        iobs = refls.as_miller_array(expts[0], intensity="prf").resolution_filter(d_max=100, d_min=0)
-    except:
-        iobs = refls.as_miller_array(expts[0], intensity="sum").resolution_filter(d_max=100, d_min=0)
-    iobs.setup_binner_d_star_sq_step(d_star_sq_step=params.minimum_exposure.dstarsq_bin_size)
-=======
 
     # Work from profile-fitted intensities where possible but if the number of
     # profile-fitted intensities is less than 75% of the number of summed
@@ -453,31 +423,19 @@
     miller_array = miller_array.french_wilson(log=cctbx_log).as_intensity_array()
     logger.debug(cctbx_log.getvalue())
 
-    d_star_sq = miller_array.d_star_sq().data()
-    intensity = miller_array.data()
-    sigma = miller_array.sigmas()
->>>>>>> 2599ec05
+    # The Wilson plot fit implicitly involves taking a logarithm of
+    # intensities, so eliminate values that are going to cause problems
+    iobs = miller_array.resolution_filter(d_max=100, d_min=0)
+    iobs.setup_binner_d_star_sq_step(d_star_sq_step=params.minimum_exposure.dstarsq_bin_size)
 
     # Parameters for the lower-bound exposure estimate:
     min_i_over_sigma = params.minimum_exposure.min_i_over_sigma
     wilson_fit_max_d = params.minimum_exposure.wilson_fit_max_d
     desired_d = params.minimum_exposure.desired_d
-<<<<<<< HEAD
 
     # Get estimated asymmetric unit cell contents and corresponding scattering factors
     symmetry = expts[0].crystal.get_crystal_symmetry()
     asu_contents, scattering_factors = number_residues_estimate(symmetry)
-=======
-    # If no target resolution is given, use the following defaults:
-    if not params.minimum_exposure.desired_d:
-        desired_d = [
-            1,  # Å
-            0.84,  # Å (IUCr publication requirement)
-            0.6,  # Å
-            0.4,  # Å
-        ]
-    desired_d.sort(reverse=True)
->>>>>>> 2599ec05
 
     # Perform the Wilson plot fit
     (wilson_b, std_wilson_b), fit_y_intercept, x, y, idx_fit_range = wilson_fit(iobs,
@@ -510,13 +468,8 @@
     ]
 
     # Draw the ASCII art Wilson plot
-<<<<<<< HEAD
     wilson_plot_ascii(x, y, wilson_b, fit_y_intercept, d_ticks)
     
-=======
-    wilson_plot_ascii(miller_array, d_ticks)
-
->>>>>>> 2599ec05
     recommendations = zip(desired_d, recommended_factor)
     recommendations = sorted(recommendations, key=lambda rec: rec[0], reverse=True)
 
