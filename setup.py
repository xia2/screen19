--- conflicted
+++ resolved
@@ -6,12 +6,6 @@
 with open("README.rst") as readme_file:
     readme = readme_file.read()
 
-<<<<<<< HEAD
-requirements = ["procrunner", "typing"]
-test_requirements = ["mock>=2.0", "pytest>=4.5"]
-
-=======
->>>>>>> 90b824d1
 setup(
     author="Diamond Light Source",
     author_email="scientificsoftware@diamond.ac.uk",
